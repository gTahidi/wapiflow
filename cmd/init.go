package main

import (
<<<<<<< HEAD
	"errors"
	"fmt"
	"html/template"
	"io"
	"net/http"
=======
>>>>>>> 98ff5f4e
	"os"
	"strings"
	"time"

	"github.com/Masterminds/sprig/v3"
	"github.com/knadh/koanf/parsers/toml"
	file "github.com/knadh/koanf/providers/file"
	posflag "github.com/knadh/koanf/providers/posflag"

	_ "github.com/go-jet/jet/v2/postgres"
	"github.com/knadh/koanf/v2"
	_ "github.com/sarthakjdev/wapikit/.db-generated/model"
	_ "github.com/sarthakjdev/wapikit/.db-generated/table"
	"github.com/sarthakjdev/wapikit/internal/interfaces"
	flag "github.com/spf13/pflag"
)

<<<<<<< HEAD
type tplRenderer struct {
	templates  *template.Template
	SiteName   string
	RootURL    string
	LogoURL    string
	FaviconURL string
}

type constants struct {
	SiteName      string `koanf:"site_name"`
	RootURL       string `koanf:"root_url"`
	LogoURL       string `koanf:"logo_url"`
	FaviconURL    string `koanf:"favicon_url"`
	AdminUsername []byte `koanf:"admin_username"`
	AdminPassword []byte `koanf:"admin_password"`
}

type tplData struct {
	SiteName   string
	RootURL    string
	LogoURL    string
	FaviconURL string
	Data       interface{}
}

// Render executes and renders a template for echo.
func (t *tplRenderer) Render(w io.Writer, name string, data interface{}, c echo.Context) error {
	return t.templates.ExecuteTemplate(w, name, tplData{
		SiteName:   t.SiteName,
		RootURL:    t.RootURL,
		LogoURL:    t.LogoURL,
		FaviconURL: t.FaviconURL,
		Data:       data,
	})
}

func initConstants() *constants {
	var c constants
=======
func initConstants() *interfaces.Constants {
	var c interfaces.Constants
>>>>>>> 98ff5f4e

	if err := koa.Unmarshal("app", &c); err != nil {
		logger.Error("error loading app config: %v", err)
	}

<<<<<<< HEAD
	c.RootURL = strings.TrimRight("http://127.0.0.0.1:5000/", "/")
	c.SiteName = "Wapikit"
=======
	if koa.String("environment") == "development" {
		c.IsDevelopment = true
		c.IsProduction = false
	} else {
		c.IsProduction = true
		c.IsDevelopment = false
	}

	c.RootURL = strings.TrimRight("http://127.0.0.0.1:5000/", "/")
	c.SiteName = "Wapikit"
	c.RedisEventChannelName = "ApiServerEvents"
>>>>>>> 98ff5f4e
	logger.Info("loading app constants %s", c, nil)
	return &c
}

<<<<<<< HEAD
=======
func initSettings(app *interfaces.App) {
	// get the settings from the DB and load it into the koanf

	// var out map[string]interface{}
	// if err := json.Unmarshal(s, &out); err != nil {
	// 	app.Logger.Error("error unmarshalling settings from DB: %v", err)
	// }
	// if err := app.Koa.Load(confmap.Provider(out, "."), nil); err != nil {
	// 	app.Logger.Error("error parsing settings from DB: %v", err)
	// }

}

>>>>>>> 98ff5f4e
func initFlags() {
	f := flag.NewFlagSet("config", flag.ContinueOnError)
	f.Usage = func() {
		// ! TODO: trigger the --help command here
		logger.Info(f.FlagUsages())
		os.Exit(0)
	}

	// Register the command line flags.
	f.StringSlice("config", []string{"config-dev.toml"},
		"path to one or more config files (will be merged in order)")
	f.Bool("install", false, "setup database (first time)")
	f.Bool("idempotent", false, "make --install run only if the database isn't already setup")
	f.Bool("upgrade", false, "upgrade database to the current version")
	f.Bool("version", false, "show current version of the build")
	f.Bool("yes", false, "assume 'yes' to prompts during --install/upgrade")
	f.Bool("db-migrate", false, "apply database migrations")
	f.Bool("db-apply", false, "apply database migrations")

	if err := f.Parse(os.Args[1:]); err != nil {
		logger.Error("error loading flags: %v", err)
	}

	if err := koa.Load(posflag.Provider(f, ".", koa), nil); err != nil {
		logger.Error("error loading config: %v", err)
	}
}

<<<<<<< HEAD
func initDb() {
	// check for the database connection
	// check if the database if the database is already setup
	// if not, then setup the database

}

func handleMigrationApply() {

	// ask for the confirmation here first

}

func checkDbState() {

}

func initMigrate() {

}

func joinFSPaths(root string, paths []string) []string {
	out := make([]string, 0, len(paths))
	for _, p := range paths {
		// real_path:stuffbin_alias
		f := strings.Split(p, ":")

		out = append(out, path.Join(root, f[0])+":"+f[1])
	}

	return out
}

// initFileSystem initializes the stuffbin FileSystem to provide
// access to bundled static assets to the app.
func initFS(appDir, frontendDir string) stuffbin.FileSystem {
	var (
		// These paths are joined with "." which is appDir.
		appFiles = []string{
			"./config.toml.sample:config.toml.sample",
		}

		// These path are joined with frontend/out dir
		frontendFiles = []string{
			// frontend/out files should be available on the root path following the file path .
			"./:/",
		}

		// ! TODO: add a static dir path if somebody mounts any other static directory here
	)

	// Get the executable's execPath.
	execPath, err := os.Executable()
	if err != nil {
		logger.Error("error getting executable path: %v", err)
	}

	// Load embedded files in the executable.
	hasEmbed := true
	fs, err := stuffbin.UnStuff(execPath)
	if err != nil {
		hasEmbed = false
		// Running in local mode. Load local assets into
		// the in-memory stuffbin.FileSystem.
		logger.Info("unable to initialize embedded filesystem (%v). Using local filesystem", err)
		fs, err = stuffbin.NewLocalFS("/")
		if err != nil {
			logger.Error("failed to initialize local file for assets: %v", err)
		}
	}

	// If the embed failed, load app and frontend files from the compile-time paths.
	files := []string{}
	if !hasEmbed {
		files = append(files, joinFSPaths(appDir, appFiles)...)
		files = append(files, joinFSPaths(frontendDir, frontendFiles)...)
	}

	// No additional files to load.
	if len(files) == 0 {
		return fs
	}

	// Load files from disk and overlay into the FS.
	fStatic, err := stuffbin.NewLocalFS("/", files...)
	if err != nil {
		logger.Error("failed reading static files from disk: '%s': %v", err)
	}

	if err := fs.Merge(fStatic); err != nil {
		logger.Error("error merging static files: '%s': %v", err)
	}

	return fs
}

func loadConfigFiles(filePaths []string, koa *koanf.Koanf) {
	for _, filePath := range filePaths {
		logger.Info("reading config: %s", filePath, nil)
=======
func loadConfigFiles(filePaths []string, koa *koanf.Koanf) {
	for _, filePath := range filePaths {
>>>>>>> 98ff5f4e
		if err := koa.Load(file.Provider(filePath), toml.Parser()); err != nil {
			if os.IsNotExist(err) {
				logger.Error("config file not found. If there isn't one yet, run --config to generate one.")
			}
			logger.Error("error loading config from file: %v.", err)
		}
		logger.Info("loaded config file %s", koa.All(), nil)
	}
<<<<<<< HEAD

}

func installApp() {
	// init the database
	// init the filesystem
	// init the config files
	// apply database migrations

}

func initTplFuncs(cs *constants) template.FuncMap {
	funcs := template.FuncMap{
		"RootURL": func() string {
			return cs.RootURL
		},
		"LogoURL": func() string {
			return cs.LogoURL
		},
		"Date": func(layout string) string {
			if layout == "" {
				layout = time.ANSIC
			}
			return time.Now().Format(layout)
		},
	}

	for k, v := range sprig.GenericFuncMap() {
		funcs[k] = v
	}

	return funcs
}

// initHTTPServer sets up and runs the app's main HTTP server and blocks forever.
func initHTTPServer(app *App) *echo.Echo {
	app.logger.Info("initializing HTTP server")
	var server = echo.New()
	logger := app.logger
	server.HideBanner = true
	server.Use(func(next echo.HandlerFunc) echo.HandlerFunc {
		return func(c echo.Context) error {
			c.Set("app", &app)
			return next(c)
		}
	})

	// we want to mount the next.js output to "/" , i.e, / -> "index.html" , /about -> "about.html"
	fileServer := app.fs.FileServer()

	logger.Info("mounting public files", app.fs.List())

	tpl, err := stuffbin.ParseTemplatesGlob(initTplFuncs(app.constants), app.fs, "/*.html")
	if err != nil {
		logger.Error("error parsing public templates: %v", err)
	}

	server.Renderer = &tplRenderer{
		templates:  tpl,
		SiteName:   app.constants.SiteName,
		RootURL:    app.constants.RootURL,
		LogoURL:    app.constants.LogoURL,
		FaviconURL: app.constants.FaviconURL,
	}

	server.GET("/*", echo.WrapHandler(fileServer))

	// Mounting all HTTP handlers.
	mountHandlers(server, app)

	// getting th server address from config and falling back to localhost:5000
	serverAddress := koa.String("address")
	if serverAddress == "" {
		serverAddress = "localhost:5000"
	}

	// Start the server.
	func() {
		logger.Info("starting HTTP server on %s", serverAddress, nil) // Add a placeholder value as the final argument
		if err := server.Start(serverAddress); err != nil {
			if errors.Is(err, http.ErrServerClosed) {
				fmt.Println("HTTP server shut down")
			} else {
				logger.Error("error starting HTTP server: %v", err)
			}
		}
	}()

	return server
=======
>>>>>>> 98ff5f4e
}<|MERGE_RESOLUTION|>--- conflicted
+++ resolved
@@ -1,19 +1,9 @@
 package main
 
 import (
-<<<<<<< HEAD
-	"errors"
-	"fmt"
-	"html/template"
-	"io"
-	"net/http"
-=======
->>>>>>> 98ff5f4e
 	"os"
 	"strings"
-	"time"
 
-	"github.com/Masterminds/sprig/v3"
 	"github.com/knadh/koanf/parsers/toml"
 	file "github.com/knadh/koanf/providers/file"
 	posflag "github.com/knadh/koanf/providers/posflag"
@@ -26,58 +16,13 @@
 	flag "github.com/spf13/pflag"
 )
 
-<<<<<<< HEAD
-type tplRenderer struct {
-	templates  *template.Template
-	SiteName   string
-	RootURL    string
-	LogoURL    string
-	FaviconURL string
-}
-
-type constants struct {
-	SiteName      string `koanf:"site_name"`
-	RootURL       string `koanf:"root_url"`
-	LogoURL       string `koanf:"logo_url"`
-	FaviconURL    string `koanf:"favicon_url"`
-	AdminUsername []byte `koanf:"admin_username"`
-	AdminPassword []byte `koanf:"admin_password"`
-}
-
-type tplData struct {
-	SiteName   string
-	RootURL    string
-	LogoURL    string
-	FaviconURL string
-	Data       interface{}
-}
-
-// Render executes and renders a template for echo.
-func (t *tplRenderer) Render(w io.Writer, name string, data interface{}, c echo.Context) error {
-	return t.templates.ExecuteTemplate(w, name, tplData{
-		SiteName:   t.SiteName,
-		RootURL:    t.RootURL,
-		LogoURL:    t.LogoURL,
-		FaviconURL: t.FaviconURL,
-		Data:       data,
-	})
-}
-
-func initConstants() *constants {
-	var c constants
-=======
 func initConstants() *interfaces.Constants {
 	var c interfaces.Constants
->>>>>>> 98ff5f4e
 
 	if err := koa.Unmarshal("app", &c); err != nil {
 		logger.Error("error loading app config: %v", err)
 	}
 
-<<<<<<< HEAD
-	c.RootURL = strings.TrimRight("http://127.0.0.0.1:5000/", "/")
-	c.SiteName = "Wapikit"
-=======
 	if koa.String("environment") == "development" {
 		c.IsDevelopment = true
 		c.IsProduction = false
@@ -89,13 +34,10 @@
 	c.RootURL = strings.TrimRight("http://127.0.0.0.1:5000/", "/")
 	c.SiteName = "Wapikit"
 	c.RedisEventChannelName = "ApiServerEvents"
->>>>>>> 98ff5f4e
 	logger.Info("loading app constants %s", c, nil)
 	return &c
 }
 
-<<<<<<< HEAD
-=======
 func initSettings(app *interfaces.App) {
 	// get the settings from the DB and load it into the koanf
 
@@ -109,7 +51,6 @@
 
 }
 
->>>>>>> 98ff5f4e
 func initFlags() {
 	f := flag.NewFlagSet("config", flag.ContinueOnError)
 	f.Usage = func() {
@@ -138,110 +79,8 @@
 	}
 }
 
-<<<<<<< HEAD
-func initDb() {
-	// check for the database connection
-	// check if the database if the database is already setup
-	// if not, then setup the database
-
-}
-
-func handleMigrationApply() {
-
-	// ask for the confirmation here first
-
-}
-
-func checkDbState() {
-
-}
-
-func initMigrate() {
-
-}
-
-func joinFSPaths(root string, paths []string) []string {
-	out := make([]string, 0, len(paths))
-	for _, p := range paths {
-		// real_path:stuffbin_alias
-		f := strings.Split(p, ":")
-
-		out = append(out, path.Join(root, f[0])+":"+f[1])
-	}
-
-	return out
-}
-
-// initFileSystem initializes the stuffbin FileSystem to provide
-// access to bundled static assets to the app.
-func initFS(appDir, frontendDir string) stuffbin.FileSystem {
-	var (
-		// These paths are joined with "." which is appDir.
-		appFiles = []string{
-			"./config.toml.sample:config.toml.sample",
-		}
-
-		// These path are joined with frontend/out dir
-		frontendFiles = []string{
-			// frontend/out files should be available on the root path following the file path .
-			"./:/",
-		}
-
-		// ! TODO: add a static dir path if somebody mounts any other static directory here
-	)
-
-	// Get the executable's execPath.
-	execPath, err := os.Executable()
-	if err != nil {
-		logger.Error("error getting executable path: %v", err)
-	}
-
-	// Load embedded files in the executable.
-	hasEmbed := true
-	fs, err := stuffbin.UnStuff(execPath)
-	if err != nil {
-		hasEmbed = false
-		// Running in local mode. Load local assets into
-		// the in-memory stuffbin.FileSystem.
-		logger.Info("unable to initialize embedded filesystem (%v). Using local filesystem", err)
-		fs, err = stuffbin.NewLocalFS("/")
-		if err != nil {
-			logger.Error("failed to initialize local file for assets: %v", err)
-		}
-	}
-
-	// If the embed failed, load app and frontend files from the compile-time paths.
-	files := []string{}
-	if !hasEmbed {
-		files = append(files, joinFSPaths(appDir, appFiles)...)
-		files = append(files, joinFSPaths(frontendDir, frontendFiles)...)
-	}
-
-	// No additional files to load.
-	if len(files) == 0 {
-		return fs
-	}
-
-	// Load files from disk and overlay into the FS.
-	fStatic, err := stuffbin.NewLocalFS("/", files...)
-	if err != nil {
-		logger.Error("failed reading static files from disk: '%s': %v", err)
-	}
-
-	if err := fs.Merge(fStatic); err != nil {
-		logger.Error("error merging static files: '%s': %v", err)
-	}
-
-	return fs
-}
-
 func loadConfigFiles(filePaths []string, koa *koanf.Koanf) {
 	for _, filePath := range filePaths {
-		logger.Info("reading config: %s", filePath, nil)
-=======
-func loadConfigFiles(filePaths []string, koa *koanf.Koanf) {
-	for _, filePath := range filePaths {
->>>>>>> 98ff5f4e
 		if err := koa.Load(file.Provider(filePath), toml.Parser()); err != nil {
 			if os.IsNotExist(err) {
 				logger.Error("config file not found. If there isn't one yet, run --config to generate one.")
@@ -250,96 +89,4 @@
 		}
 		logger.Info("loaded config file %s", koa.All(), nil)
 	}
-<<<<<<< HEAD
-
-}
-
-func installApp() {
-	// init the database
-	// init the filesystem
-	// init the config files
-	// apply database migrations
-
-}
-
-func initTplFuncs(cs *constants) template.FuncMap {
-	funcs := template.FuncMap{
-		"RootURL": func() string {
-			return cs.RootURL
-		},
-		"LogoURL": func() string {
-			return cs.LogoURL
-		},
-		"Date": func(layout string) string {
-			if layout == "" {
-				layout = time.ANSIC
-			}
-			return time.Now().Format(layout)
-		},
-	}
-
-	for k, v := range sprig.GenericFuncMap() {
-		funcs[k] = v
-	}
-
-	return funcs
-}
-
-// initHTTPServer sets up and runs the app's main HTTP server and blocks forever.
-func initHTTPServer(app *App) *echo.Echo {
-	app.logger.Info("initializing HTTP server")
-	var server = echo.New()
-	logger := app.logger
-	server.HideBanner = true
-	server.Use(func(next echo.HandlerFunc) echo.HandlerFunc {
-		return func(c echo.Context) error {
-			c.Set("app", &app)
-			return next(c)
-		}
-	})
-
-	// we want to mount the next.js output to "/" , i.e, / -> "index.html" , /about -> "about.html"
-	fileServer := app.fs.FileServer()
-
-	logger.Info("mounting public files", app.fs.List())
-
-	tpl, err := stuffbin.ParseTemplatesGlob(initTplFuncs(app.constants), app.fs, "/*.html")
-	if err != nil {
-		logger.Error("error parsing public templates: %v", err)
-	}
-
-	server.Renderer = &tplRenderer{
-		templates:  tpl,
-		SiteName:   app.constants.SiteName,
-		RootURL:    app.constants.RootURL,
-		LogoURL:    app.constants.LogoURL,
-		FaviconURL: app.constants.FaviconURL,
-	}
-
-	server.GET("/*", echo.WrapHandler(fileServer))
-
-	// Mounting all HTTP handlers.
-	mountHandlers(server, app)
-
-	// getting th server address from config and falling back to localhost:5000
-	serverAddress := koa.String("address")
-	if serverAddress == "" {
-		serverAddress = "localhost:5000"
-	}
-
-	// Start the server.
-	func() {
-		logger.Info("starting HTTP server on %s", serverAddress, nil) // Add a placeholder value as the final argument
-		if err := server.Start(serverAddress); err != nil {
-			if errors.Is(err, http.ErrServerClosed) {
-				fmt.Println("HTTP server shut down")
-			} else {
-				logger.Error("error starting HTTP server: %v", err)
-			}
-		}
-	}()
-
-	return server
-=======
->>>>>>> 98ff5f4e
 }