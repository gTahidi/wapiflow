--- conflicted
+++ resolved
@@ -31,17 +31,6 @@
 	frontendDir string = "frontend/out"
 )
 
-<<<<<<< HEAD
-type App struct {
-	db        *sql.DB
-	logger    slog.Logger
-	koa       *koanf.Koanf
-	fs        stuffbin.FileSystem
-	constants *constants
-}
-
-=======
->>>>>>> 98ff5f4e
 func init() {
 	initFlags()
 	loadConfigFiles(koa.Strings("config"), koa)
@@ -71,21 +60,12 @@
 
 func main() {
 	logger.Info("Starting the application")
-<<<<<<< HEAD
-	app := &App{
-		logger:    *logger,
-		db:        database.GetDbInstance(),
-		koa:       koa,
-		fs:        fs,
-		constants: initConstants(),
-=======
 
 	redisUrl := koa.String("redis.redis_url")
 
 	if redisUrl == "" {
 		logger.Error("Redis URL not provided")
 		os.Exit(1)
->>>>>>> 98ff5f4e
 	}
 
 	redisClient := cache.NewRedisClient(redisUrl)
