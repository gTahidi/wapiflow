--- conflicted
+++ resolved
@@ -36,15 +36,8 @@
 *.tsbuildinfo
 next-env.d.ts
 
-.generated
-<<<<<<< HEAD
-wapikit
-dist/*
-=======
-
 # binary file build
 wapikit
-
 # include db generated files
 !.db-generated/**
 .vscode
@@ -52,5 +45,4 @@
 # air live reload tmp directory
 tmp/*
 
-dist/
->>>>>>> cb6cf2c2
+dist/*