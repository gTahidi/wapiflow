--- conflicted
+++ resolved
@@ -5,11 +5,8 @@
 require (
 	ariga.io/atlas-go-sdk v0.2.3
 	ariga.io/atlas-provider-gorm v0.4.0
-<<<<<<< HEAD
-	github.com/Masterminds/sprig/v3 v3.2.3
-=======
+	github.com/Masterminds/sprig/v3 v3.3.0
 	github.com/gabriel-vasile/mimetype v1.4.4
->>>>>>> 98ff5f4e
 	github.com/go-jet/jet/v2 v2.11.1
 	github.com/go-redis/redis/v8 v8.11.5
 	github.com/golang-jwt/jwt v3.2.2+incompatible
@@ -28,14 +25,15 @@
 	github.com/oklog/ulid v1.3.1
 	github.com/sarthakjdev/wapi.go v0.0.3
 	github.com/spf13/pflag v1.0.5
-	golang.org/x/crypto v0.23.0
+	golang.org/x/crypto v0.26.0
 )
 
 require (
 	ariga.io/atlas v0.14.3-0.20231010104048-0c071bfc9161 // indirect
+	dario.cat/mergo v1.0.1 // indirect
 	filippo.io/edwards25519 v1.1.0 // indirect
 	github.com/Masterminds/goutils v1.1.1 // indirect
-	github.com/Masterminds/semver/v3 v3.2.0 // indirect
+	github.com/Masterminds/semver/v3 v3.3.0 // indirect
 	github.com/agext/levenshtein v1.2.3 // indirect
 	github.com/apapsch/go-jsonmerge/v2 v2.0.0 // indirect
 	github.com/apparentlymart/go-textseg/v15 v15.0.0 // indirect
@@ -53,8 +51,7 @@
 	github.com/golang-sql/sqlexp v0.1.0 // indirect
 	github.com/google/go-cmp v0.6.0 // indirect
 	github.com/hashicorp/hcl/v2 v2.18.1 // indirect
-	github.com/huandu/xstrings v1.3.3 // indirect
-	github.com/imdario/mergo v0.3.11 // indirect
+	github.com/huandu/xstrings v1.5.0 // indirect
 	github.com/jackc/pgpassfile v1.0.0 // indirect
 	github.com/jackc/pgservicefile v0.0.0-20221227161230-091c0ba34f0a // indirect
 	github.com/jackc/pgx/v5 v5.3.1 // indirect
@@ -72,15 +69,15 @@
 	github.com/mitchellh/reflectwalk v1.0.2 // indirect
 	github.com/pelletier/go-toml v1.9.5 // indirect
 	github.com/pmezard/go-difflib v1.0.0 // indirect
-	github.com/shopspring/decimal v1.3.1 // indirect
-	github.com/spf13/cast v1.3.1 // indirect
+	github.com/shopspring/decimal v1.4.0 // indirect
+	github.com/spf13/cast v1.7.0 // indirect
 	github.com/stretchr/testify v1.9.0 // indirect
 	github.com/valyala/bytebufferpool v1.0.0 // indirect
 	github.com/valyala/fasttemplate v1.2.2 // indirect
 	github.com/zclconf/go-cty v1.14.1 // indirect
 	golang.org/x/net v0.25.0 // indirect
-	golang.org/x/sys v0.20.0 // indirect
-	golang.org/x/text v0.15.0 // indirect
+	golang.org/x/sys v0.23.0 // indirect
+	golang.org/x/text v0.17.0 // indirect
 	golang.org/x/time v0.5.0 // indirect
 	google.golang.org/protobuf v1.34.1 // indirect
 	gopkg.in/yaml.v3 v3.0.1 // indirect
